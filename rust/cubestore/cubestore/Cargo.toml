[package]
name = "cubestore"
version = "0.1.0"
authors = ["Cube Dev, Inc."]
edition = "2021"
license = "Apache-2.0"
description = "Cube.js pre-aggregation storage layer"
documentation = "https://cube.dev/docs"
homepage = "https://cube.dev"
repository = "https://github.com/cube-js/cube.js"

[target.'cfg(not(target_os = "windows"))'.dependencies]
ipc-channel = { version = "0.18.0" }
libc = { version = "0.2.97", optional = true }

[dependencies]
base64 = "0.13.0"
bumpalo = "3.6.1"
tokio = { version = "1", features = ["full", "rt"] }
warp = { version = "0.3.6" }
sqlparser = { git = 'https://github.com/cube-js/sqlparser-rs.git', rev = "4388f6712dae5073c2d71d74f64cae2edd418066" }
serde_derive = "1.0.115"
serde = "1.0.115"
serde_repr = "0.1"
serde_bytes = "0.11.5"
cuberockstore = { path = "../cuberockstore" }
cubehll = { path = "../cubehll" }
cubezetasketch = { path = "../cubezetasketch" }
cubedatasketches = { path = "../cubedatasketches" }
cuberpc = { path = "../cuberpc" }
parquet = { git = "https://github.com/cube-js/arrow-rs", branch = "cube", features = [
    "arrow",
] }
arrow = { git = "https://github.com/cube-js/arrow-rs", branch = "cube" }
datafusion = { git = "https://github.com/cube-js/arrow-datafusion", branch = "cube", features = [
    "default_nulls_last",
] }
csv = "1.1.3"
bytes = "1.6.0"
serde_json = "1.0.56"
futures = "0.3.26"
smallvec = "1.11.0"
flexbuffers = { version = "0.2.2", features = [
    "deserialize_human_readable",
    "serialize_human_readable",
] }
byteorder = "1.3.4"
<<<<<<< HEAD
log = "0.4.20"
simple_logger = "4.1.0"
async-trait = "0.1.36"
=======
log = "0.4.21"
simple_logger = { version = "2.3.0"}
async-trait = "0.1.80"
>>>>>>> 9d03c10b
actix-rt = "2.7.0"
regex = "1.3.9"
rocksdb = { git = "https://github.com/cube-js/rust-rocksdb", branch = "cubestore", default-features = false, features = [
    "zstd",
    "snappy",
] }
uuid = { version = "0.8", features = ["serde", "v4"] }
num = "0.3.0"
enum_primitive = "0.1.1"
msql-srv = { git = 'https://github.com/cube-js/msql-srv', version = '0.9.2' }
bincode = "1.3.1"
chrono = "0.4.15"
chrono-tz = "0.8.2"
lazy_static = "1.4.0"
mockall = "0.8.1"
async-std = "0.99"
itertools = "0.11.0"
bigdecimal = { version = "0.2.0", features = ["serde"] }
# Right now, it's not possible to use the 0.33 release because it has bugs
# At the same time, 0.34-rc has a problem with large files uploading because it doesn't control number of parallels put(s)
# Tracking PR with backports: https://github.com/cube-js/rust-s3/pull/1
rust-s3 = { git = "https://github.com/cube-js/rust-s3.git", branch = "cubestore-0.32.3-backport", default-features = false, features = ["tokio", "tokio-native-tls"] }
deadqueue = "0.2.4"
reqwest = { version = "0.12.3", features = [
    "json",
    "rustls-tls",
    "stream",
    "http2",
], default-features = false }
nanoid = "0.3.0"
rand = "0.8.0"
parquet-format = "=2.6.1"
hex = "0.4.2"
cloud-storage = { git = "https://github.com/dark0dave/cloud-storage-rs", branch = "master", features = [
    "global-client",
    "sync",
    "native-tls",
] }
gcp_auth = { version = "=0.7.4" }
time = { version = "=0.3.17" }
tokio-util = { version = "0.6.2", features = ["full"] }
futures-timer = "3.0.2"
tokio-stream = { version = "0.1.2", features = ["io-util"] }
scopeguard = "1.1.0"
async-compression = { version = "0.3.7", features = ["gzip", "tokio"] }
tempfile = "3.10.1"
tarpc = { version = "0.24", features = ["tokio1"] }
pin-project-lite = "0.2.4"
paste = "1.0.4"
memchr = "2"
flatbuffers = "23.1.21"
http-auth-basic = "0.1.2"
tracing = "0.1.25"
tracing-futures = { version = "0.2.5" }
lru = "0.6.5"
moka = { version = "0.10.1", features = ["future"] }
ctor = "0.1.20"
json = "0.12.4"
futures-util = "0.3.17"
url = "2.2.2"
pin-project = "1.0.8"
tokio-tungstenite = { version = "0.20.1", features = ["native-tls"] }
deflate = "1.0.0"
indoc = "1.0"
rdkafka = { version = "0.29.0" }
parse-size = "1.0.0"
humansize = "2.1.3"
deepsize = "0.2.0"
anyhow = "1.0"
arc-swap = "1.7.1"

[target.'cfg(target_os = "linux")'.dependencies]
rdkafka = { version = "0.29.0", features = ["ssl", "gssapi", "cmake-build"] }
sasl2-sys = { version = "0.1.6", features = ["vendored"] }

# TODO support ssl for windows
[target.'cfg(target_os = "windows")'.dependencies]
rdkafka = { version = "0.29.0", features = ["cmake-build"] }

[target.'cfg(target_os = "macos")'.dependencies]
rdkafka = { version = "0.29.0", features = ["ssl", "gssapi"] }
sasl2-sys = { version = "0.1.6", features = ["vendored"] }

[dev-dependencies]
pretty_assertions = "0.7.1"

[features]
# When enabled, child processes will die whenever parent process exits.
# Highly recomended for production, available only on Linux with prctl system call.
process-cleanup = ["libc"]<|MERGE_RESOLUTION|>--- conflicted
+++ resolved
@@ -28,38 +28,21 @@
 cubezetasketch = { path = "../cubezetasketch" }
 cubedatasketches = { path = "../cubedatasketches" }
 cuberpc = { path = "../cuberpc" }
-parquet = { git = "https://github.com/cube-js/arrow-rs", branch = "cube", features = [
-    "arrow",
-] }
+parquet = { git = "https://github.com/cube-js/arrow-rs", branch = "cube", features = ["arrow"] }
 arrow = { git = "https://github.com/cube-js/arrow-rs", branch = "cube" }
-datafusion = { git = "https://github.com/cube-js/arrow-datafusion", branch = "cube", features = [
-    "default_nulls_last",
-] }
+datafusion = { git = "https://github.com/cube-js/arrow-datafusion", branch = "cube", features = ["default_nulls_last"] }
 csv = "1.1.3"
 bytes = "1.6.0"
 serde_json = "1.0.56"
 futures = "0.3.26"
 smallvec = "1.11.0"
-flexbuffers = { version = "0.2.2", features = [
-    "deserialize_human_readable",
-    "serialize_human_readable",
-] }
+flexbuffers = { version = "0.2.2", features = ["deserialize_human_readable", "serialize_human_readable"]}
 byteorder = "1.3.4"
-<<<<<<< HEAD
-log = "0.4.20"
-simple_logger = "4.1.0"
-async-trait = "0.1.36"
-=======
 log = "0.4.21"
 simple_logger = { version = "2.3.0"}
 async-trait = "0.1.80"
->>>>>>> 9d03c10b
 actix-rt = "2.7.0"
 regex = "1.3.9"
-rocksdb = { git = "https://github.com/cube-js/rust-rocksdb", branch = "cubestore", default-features = false, features = [
-    "zstd",
-    "snappy",
-] }
 uuid = { version = "0.8", features = ["serde", "v4"] }
 num = "0.3.0"
 enum_primitive = "0.1.1"
@@ -77,26 +60,15 @@
 # Tracking PR with backports: https://github.com/cube-js/rust-s3/pull/1
 rust-s3 = { git = "https://github.com/cube-js/rust-s3.git", branch = "cubestore-0.32.3-backport", default-features = false, features = ["tokio", "tokio-native-tls"] }
 deadqueue = "0.2.4"
-reqwest = { version = "0.12.3", features = [
-    "json",
-    "rustls-tls",
-    "stream",
-    "http2",
-], default-features = false }
+reqwest = { version = "0.12.3", features = ["json", "rustls-tls", "stream", "http2"], default-features = false }
 nanoid = "0.3.0"
 rand = "0.8.0"
 parquet-format = "=2.6.1"
 hex = "0.4.2"
-cloud-storage = { git = "https://github.com/dark0dave/cloud-storage-rs", branch = "master", features = [
-    "global-client",
-    "sync",
-    "native-tls",
-] }
-gcp_auth = { version = "=0.7.4" }
-time = { version = "=0.3.17" }
-tokio-util = { version = "0.6.2", features = ["full"] }
+cloud-storage = "0.7.0"
+tokio-util = { version = "0.7.10", features=["compat"] }
 futures-timer = "3.0.2"
-tokio-stream = { version = "0.1.2", features = ["io-util"] }
+tokio-stream = { version = "0.1.15", features=["io-util"] }
 scopeguard = "1.1.0"
 async-compression = { version = "0.3.7", features = ["gzip", "tokio"] }
 tempfile = "3.10.1"
@@ -109,7 +81,7 @@
 tracing = "0.1.25"
 tracing-futures = { version = "0.2.5" }
 lru = "0.6.5"
-moka = { version = "0.10.1", features = ["future"] }
+moka = { version = "0.10.1", features = ["future"]}
 ctor = "0.1.20"
 json = "0.12.4"
 futures-util = "0.3.17"
